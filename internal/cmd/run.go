--- conflicted
+++ resolved
@@ -59,24 +59,14 @@
 	flagSet := newFlagSet("timecraft run", runUsage)
 	customVar(flagSet, &envs, "e", "env")
 	customVar(flagSet, &listens, "L", "listen")
-<<<<<<< HEAD
 	customVar(flagSet, &dials, "dial")
-	stringVar(flagSet, &sockets, "S", "sockets")
-	stringVar(flagSet, &registryPath, "r", "registry")
-	boolVar(flagSet, &trace, "T", "trace")
-	boolVar(flagSet, &record, "R", "record")
-	boolVar(flagSet, &debugger, "d", "debug")
-	intVar(flagSet, &batchSize, "record-batch-size")
-	stringVar(flagSet, &compression, "record-compression")
-=======
-	customVar(flagSet, &dials, "D", "dial")
 	customVar(flagSet, &sockets, "S", "sockets")
 	customVar(flagSet, &registryPath, "r", "registry")
 	boolVar(flagSet, &trace, "T", "trace")
 	boolVar(flagSet, &record, "R", "record")
+	boolVar(flagSet, &debugger, "d", "debug")
 	customVar(flagSet, &batchSize, "record-batch-size")
 	customVar(flagSet, &compression, "record-compression")
->>>>>>> 787a6672
 	parseFlags(flagSet, args)
 
 	envs = append(os.Environ(), envs...)
@@ -229,7 +219,6 @@
 		fmt.Println("timecraft run:", processID)
 	}
 
-<<<<<<< HEAD
 	if debugger {
 		wrappers = append(wrappers, func(system wasi.System) wasi.System {
 			return debug.WASIListener(system, debugREPL)
@@ -237,10 +226,9 @@
 	}
 
 	builder = builder.WithWrappers(wrappers...)
-=======
+
 	ctx, cancel := signal.NotifyContext(ctx, syscall.SIGHUP, syscall.SIGINT, syscall.SIGTERM)
 	defer cancel()
->>>>>>> 787a6672
 
 	var system wasi.System
 	ctx, system, err = builder.Instantiate(ctx, runtime)
