--- conflicted
+++ resolved
@@ -84,10 +84,13 @@
 func (s *Server) subprocessModuleSpec(r *v1.ModuleSpec) ModuleSpec {
 	child := s.moduleSpec // shallow copy the parent
 
-	// Inherit the parent's path.
+	// Inherit/override the parent's path.
 	if path := r.Path; path != "" {
 		child.Path = path
 	}
+
+	// Override the parent's function.
+	child.Function = r.Function
 
 	// Override the parent's args.
 	child.Args = r.Args
@@ -240,34 +243,8 @@
 }
 
 func (s *Server) Spawn(ctx context.Context, req *connect.Request[v1.SpawnRequest]) (*connect.Response[v1.SpawnResponse], error) {
-<<<<<<< HEAD
 	moduleSpec := s.subprocessModuleSpec(req.Msg.Module)
 	processID, err := s.processes.Start(moduleSpec, s.logSpec.Fork(), &s.processID)
-=======
-	moduleSpec := s.moduleSpec // inherit from the parent
-	moduleSpec.Dials = nil     // not supported
-	moduleSpec.Listens = nil   // not supported
-	moduleSpec.Stdin = nil     // task handlers receive no data on stdin
-	moduleSpec.Function = req.Msg.Module.Function
-	moduleSpec.Args = req.Msg.Module.Args
-	moduleSpec.Env = append(moduleSpec.Env[:len(moduleSpec.Env):len(moduleSpec.Env)], req.Msg.Module.Env...)
-	if path := req.Msg.Module.Path; path != "" {
-		moduleSpec.Path = path
-	}
-	// Host networking is not available on child processes.
-	moduleSpec.HostNetworkBinding = false
-
-	var logSpec *LogSpec
-	if s.logSpec != nil {
-		logSpec = &LogSpec{
-			StartTime:   time.Now(),
-			Compression: s.logSpec.Compression,
-			BatchSize:   s.logSpec.BatchSize,
-		}
-	}
-
-	processID, err := s.processes.Start(moduleSpec, logSpec, &s.processID)
->>>>>>> 1e389b80
 	if err != nil {
 		return nil, connect.NewError(connect.CodeInternal, fmt.Errorf("failed to spawn process: %w", err))
 	}
