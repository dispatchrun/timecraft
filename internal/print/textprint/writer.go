package textprint

import (
	"bufio"
	"fmt"
	"io"

	"github.com/stealthrocket/timecraft/internal/stream"
)

const (
	format    = "%v"
	separator = "--------------------------------------------------------------------------------\n"
)

<<<<<<< HEAD
func NewWriter[T any](w io.Writer, format string) stream.WriteCloser[T] {
	return &writer[T]{
		output: bufio.NewWriter(w),
		format: format,
	}
}

type writer[T any] struct {
	output *bufio.Writer
	format string
	count  int
=======
type WriterOption[T any] func(*writer[T])

func Format[T any](s string) WriterOption[T] {
	return func(w *writer[T]) { w.format = s }
}

func Separator[T any](s string) WriterOption[T] {
	return func(w *writer[T]) { w.separator = s }
}

func NewWriter[T any](w io.Writer, opts ...WriterOption[T]) stream.WriteCloser[T] {
	nw := &writer[T]{
		output:    bufio.NewWriter(w),
		format:    format,
		separator: separator,
	}
	for _, opt := range opts {
		opt(nw)
	}
	return nw
}

type writer[T any] struct {
	output    *bufio.Writer
	count     int
	format    string
	separator string
>>>>>>> 8e5e5510
}

func (w *writer[T]) Write(values []T) (int, error) {
	for n, v := range values {
		if w.count++; w.count > 1 {
			_, err := io.WriteString(w.output, separator)
			if err != nil {
				return n, err
			}
		}
<<<<<<< HEAD
		if _, err := fmt.Fprintf(w.output, w.format, v); err != nil {
=======
		_, err := fmt.Fprintf(w.output, w.format, v)
		if err != nil {
>>>>>>> 8e5e5510
			return n, err
		}
	}
	return len(values), nil
}

func (w *writer[T]) Close() error {
	return w.output.Flush()
}<|MERGE_RESOLUTION|>--- conflicted
+++ resolved
@@ -13,19 +13,6 @@
 	separator = "--------------------------------------------------------------------------------\n"
 )
 
-<<<<<<< HEAD
-func NewWriter[T any](w io.Writer, format string) stream.WriteCloser[T] {
-	return &writer[T]{
-		output: bufio.NewWriter(w),
-		format: format,
-	}
-}
-
-type writer[T any] struct {
-	output *bufio.Writer
-	format string
-	count  int
-=======
 type WriterOption[T any] func(*writer[T])
 
 func Format[T any](s string) WriterOption[T] {
@@ -53,7 +40,6 @@
 	count     int
 	format    string
 	separator string
->>>>>>> 8e5e5510
 }
 
 func (w *writer[T]) Write(values []T) (int, error) {
@@ -64,12 +50,7 @@
 				return n, err
 			}
 		}
-<<<<<<< HEAD
 		if _, err := fmt.Fprintf(w.output, w.format, v); err != nil {
-=======
-		_, err := fmt.Fprintf(w.output, w.format, v)
-		if err != nil {
->>>>>>> 8e5e5510
 			return n, err
 		}
 	}
