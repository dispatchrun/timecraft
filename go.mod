module github.com/stealthrocket/timecraft

go 1.20

require (
	github.com/google/flatbuffers v23.5.9+incompatible
	github.com/google/go-cmp v0.5.9
	github.com/google/pprof v0.0.0-20230406165453-00490a63f317
	github.com/google/uuid v1.3.0
	github.com/klauspost/compress v1.16.5
	github.com/stealthrocket/wasi-go v0.2.0
	github.com/stealthrocket/wazergo v0.19.0
	github.com/stealthrocket/wzprof v0.1.5-0.20230526193557-ec6e2ad60848
	github.com/tetratelabs/wazero v1.1.1-0.20230522055633-256b7a4bf970
	golang.org/x/exp v0.0.0-20230522175609-2e198f4a06a1
	gopkg.in/yaml.v3 v3.0.1
)

<<<<<<< HEAD
require (
	github.com/fatih/color v1.15.0 // indirect
	github.com/mattn/go-colorable v0.1.13 // indirect
	github.com/mattn/go-isatty v0.0.19 // indirect
	golang.org/x/sys v0.8.0 // indirect
	gopkg.in/yaml.v3 v3.0.1 // indirect
)
=======
require golang.org/x/sys v0.8.0 // indirect
>>>>>>> de8d5ff4
<|MERGE_RESOLUTION|>--- conflicted
+++ resolved
@@ -3,6 +3,7 @@
 go 1.20
 
 require (
+	github.com/fatih/color v1.15.0
 	github.com/google/flatbuffers v23.5.9+incompatible
 	github.com/google/go-cmp v0.5.9
 	github.com/google/pprof v0.0.0-20230406165453-00490a63f317
@@ -16,14 +17,8 @@
 	gopkg.in/yaml.v3 v3.0.1
 )
 
-<<<<<<< HEAD
 require (
-	github.com/fatih/color v1.15.0 // indirect
 	github.com/mattn/go-colorable v0.1.13 // indirect
 	github.com/mattn/go-isatty v0.0.19 // indirect
 	golang.org/x/sys v0.8.0 // indirect
-	gopkg.in/yaml.v3 v3.0.1 // indirect
-)
-=======
-require golang.org/x/sys v0.8.0 // indirect
->>>>>>> de8d5ff4
+)