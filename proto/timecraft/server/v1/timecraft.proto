--- conflicted
+++ resolved
@@ -21,16 +21,10 @@
 
 message ModuleSpec {
   string path = 1;
-<<<<<<< HEAD
-  repeated string args = 2;
-  repeated string env = 3;
-
-  ModuleSpec outbound_proxy = 4;
-=======
   string function = 2;
   repeated string args = 3;
   repeated string env = 4;
->>>>>>> 1e389b80
+  ModuleSpec outbound_proxy = 5;
 }
 
 message HTTPRequest {
