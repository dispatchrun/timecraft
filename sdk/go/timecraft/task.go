package timecraft

import "net/http"

// TaskID is a task identifier.
type TaskID string

// TaskRequest is a request to the timecraft runtime asking it to
// schedule a task for execution.
type TaskRequest struct {
	// Module is details about the WebAssembly module that's responsible
	// for executing the task.
	Module ModuleSpec

	// Input is input to the task.
	Input TaskInput
}

// TaskResponse is information about a task from the timecraft runtime.
type TaskResponse struct {
	// ID is the task identifier.
	ID TaskID

	// State is the current state of the task.
	State TaskState

	// Error is the error that occurred during task initialization or execution
	// (if applicable).
	Error error

	// Output is the output of the task, if it executed successfully.
	Output TaskOutput

	// ProcessID is the identifier of the process that handled the task
	// (if applicable).
	ProcessID ProcessID
}

// ProcessID is a process identifier.
type ProcessID string

// TaskState is the state of a task.
type TaskState int

const (
	// Queued indicates that the task is waiting to be scheduled.
	Queued TaskState = iota + 1

	// Initializing indicates that the task is in the process of being scheduled
	// on to a process.
	Initializing

	// Executing indicates that the task is currently being executed.
	Executing

	// Error indicates that the task failed with an error. This is a terminal
	// status.
	Error

	// Success indicates that the task executed successfully. This is a terminal
	// status.
	Success
)

// TaskInput is input to a task.
type TaskInput interface{ taskInput() }

// HTTPRequest is an HTTP request.
type HTTPRequest struct {
	Method  string
	Path    string
	Headers http.Header
	Body    []byte
	Port    int
}

func (*HTTPRequest) taskInput() {}

// TaskOutput is output from a task.
type TaskOutput interface{ taskOutput() }

// HTTPResponse is an HTTP response.
type HTTPResponse struct {
	StatusCode int
	Headers    http.Header
	Body       []byte
}

func (*HTTPResponse) taskOutput() {}

// ModuleSpec is a WebAssembly module specification.
type ModuleSpec struct {
<<<<<<< HEAD
	Path          string
	Args          []string
	Env           []string
	OutboundProxy *ModuleSpec
=======
	Function string
	Path     string
	Args     []string
	Env      []string
>>>>>>> 1e389b80
}<|MERGE_RESOLUTION|>--- conflicted
+++ resolved
@@ -90,15 +90,9 @@
 
 // ModuleSpec is a WebAssembly module specification.
 type ModuleSpec struct {
-<<<<<<< HEAD
 	Path          string
+	Function      string
 	Args          []string
 	Env           []string
 	OutboundProxy *ModuleSpec
-=======
-	Function string
-	Path     string
-	Args     []string
-	Env      []string
->>>>>>> 1e389b80
 }