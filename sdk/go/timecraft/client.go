package timecraft

import (
	"bytes"
	"context"
	"errors"
	"fmt"
	"io"
	"log"
	"net/http"
	"net/netip"
	"os"
	"time"

	"github.com/bufbuild/connect-go"
	"github.com/google/uuid"
	v1 "github.com/stealthrocket/timecraft/gen/proto/go/timecraft/server/v1"
	"github.com/stealthrocket/timecraft/gen/proto/go/timecraft/server/v1/serverv1connect"
)

// TimecraftAddress is the socket that timecraft guests connect to in order to
// interact with the timecraft runtime on the host. Note that this is a
// virtual socket.
const TimecraftAddress = "127.0.0.1:7463"

// NewClient creates a timecraft client.
func NewClient() (*Client, error) {
	grpcClient := serverv1connect.NewTimecraftServiceClient(
		httpClient,
		"http://timecraft/",
		// TODO: disable HTTP2, gRPC and gzip compression until we have
		//  tracing support for these things
		connect.WithAcceptCompression("gzip", nil, nil),
		connect.WithProtoJSON(),
		// connect.WithCodec(grpc.Codec{}),
	)

	return &Client{
		grpcClient: grpcClient,
	}, nil
}

var httpClient = &http.Client{
	Transport: &bufferingTransport{
		&http.Transport{
			DialContext: dialContext,
			// TODO: timeouts/limits
		},
	},
}

// TODO: disable Transfer-Encoding:Chunked until we have tracing support
type bufferingTransport struct {
	transport http.RoundTripper
}

func (b bufferingTransport) RoundTrip(request *http.Request) (*http.Response, error) {
	body, err := io.ReadAll(request.Body)
	if err != nil {
		return nil, err
	}
	request.Body.Close()

	request.ContentLength = int64(len(body))
	request.TransferEncoding = []string{"identity"}
	request.Body = io.NopCloser(bytes.NewReader(body))

	return b.transport.RoundTrip(request)
}

// Client is a timecraft client.
type Client struct {
	grpcClient serverv1connect.TimecraftServiceClient
	logger     *log.Logger
}

// SubmitTasks submits tasks to the timecraft runtime.
//
// The tasks are executed asynchronously. The method returns a set of TaskID
// that can be used to query task status and fetch task output when ready.
func (c *Client) SubmitTasks(ctx context.Context, requests []TaskRequest) ([]TaskID, error) {
	r := connect.NewRequest(&v1.SubmitTasksRequest{
		Requests: make([]*v1.TaskRequest, len(requests)),
	})
	for i := range requests {
		var err error
		r.Msg.Requests[i], err = c.makeTaskRequest(&requests[i])
		if err != nil {
			return nil, err
		}
	}
	res, err := c.grpcClient.SubmitTasks(ctx, r)
	if err != nil {
		return nil, err
	}
	taskIDs := make([]TaskID, len(res.Msg.TaskId))
	for i, taskID := range res.Msg.TaskId {
		taskIDs[i] = TaskID(taskID)
	}
	return taskIDs, nil
}

// LookupTasks retrieves task responses by ID.
func (c *Client) LookupTasks(ctx context.Context, taskIDs []TaskID) ([]TaskResponse, error) {
	req := connect.NewRequest(&v1.LookupTasksRequest{
		TaskId: make([]string, len(taskIDs)),
	})
	for i, taskID := range taskIDs {
		req.Msg.TaskId[i] = string(taskID)
	}
	res, err := c.grpcClient.LookupTasks(ctx, req)
	if err != nil {
		return nil, err
	}
	responses := make([]TaskResponse, len(res.Msg.Responses))
	for i, taskResponse := range res.Msg.Responses {
		responses[i], err = c.makeTaskResponse(taskResponse)
		if err != nil {
			return nil, err
		}
	}
	return responses, nil
}

// PollTasks retrieves tasks that are complete.
//
// Tasks are complete when task execution either succeeds or fails permanently.
//
// PollTasks will block the goroutine until either batchSize tasks are
// complete, or the timeout is reached, whichever comes first. If timeout
// is zero, the timecraft runtime won't block waiting for complete tasks.
// If the timeout is less than zero, the method will block until batchSize
// tasks are complete (and thus may block indefinitely).
func (c *Client) PollTasks(ctx context.Context, batchSize int, timeout time.Duration) ([]TaskResponse, error) {
	req := connect.NewRequest(&v1.PollTasksRequest{
		BatchSize: int32(batchSize),
		TimeoutNs: int64(timeout),
	})
	res, err := c.grpcClient.PollTasks(ctx, req)
	if err != nil {
		return nil, err
	}
	responses := make([]TaskResponse, len(res.Msg.Responses))
	for i, taskResponse := range res.Msg.Responses {
		responses[i], err = c.makeTaskResponse(taskResponse)
		if err != nil {
			return nil, err
		}
	}
	return responses, nil
}

// DiscardTasks discards a batch of tasks by ID.
func (c *Client) DiscardTasks(ctx context.Context, taskIDs []TaskID) error {
	req := connect.NewRequest(&v1.DiscardTasksRequest{
		TaskId: make([]string, len(taskIDs)),
	})
	for i, taskID := range taskIDs {
		req.Msg.TaskId[i] = string(taskID)
	}
	_, err := c.grpcClient.DiscardTasks(ctx, req)
	return err
}

func (c *Client) makeTaskRequest(req *TaskRequest) (*v1.TaskRequest, error) {
	r := &v1.TaskRequest{
		Module: c.makeModuleSpec(req.Module),
	}
	switch in := req.Input.(type) {
	case *HTTPRequest:
		headers := make([]*v1.Header, 0, len(in.Headers))
		for name, values := range in.Headers {
			for _, value := range values {
				headers = append(headers, &v1.Header{Name: name, Value: value})
			}
		}
		r.Input = &v1.TaskRequest_HttpRequest{HttpRequest: &v1.HTTPRequest{
			Method:  in.Method,
			Path:    in.Path,
			Body:    in.Body,
			Port:    int32(in.Port),
			Headers: headers,
		}}
	default:
		return nil, fmt.Errorf("invalid task input: %v", req.Input)
	}
	return r, nil
}

func (c *Client) makeTaskResponse(res *v1.TaskResponse) (TaskResponse, error) {
	taskResponse := TaskResponse{
		ID:        TaskID(res.TaskId),
		State:     TaskState(res.State),
		ProcessID: ProcessID(res.ProcessId),
	}
	if taskResponse.State == Error {
		taskResponse.Error = errors.New(res.ErrorMessage)
	}
	switch out := res.Output.(type) {
	case *v1.TaskResponse_HttpResponse:
		httpResponse := &HTTPResponse{
			StatusCode: int(out.HttpResponse.StatusCode),
			Body:       out.HttpResponse.Body,
			Headers:    make(http.Header, len(out.HttpResponse.Headers)),
		}
		for _, h := range out.HttpResponse.Headers {
			httpResponse.Headers[h.Name] = append(httpResponse.Headers[h.Name], h.Value)
		}
		taskResponse.Output = httpResponse
	}
	return taskResponse, nil
}

func (c *Client) makeModuleSpec(module ModuleSpec) *v1.ModuleSpec {
<<<<<<< HEAD
	p := &v1.ModuleSpec{
		Path: module.Path,
		Args: module.Args,
		Env:  module.Env,
=======
	return &v1.ModuleSpec{
		Path:     module.Path,
		Function: module.Function,
		Args:     module.Args,
		Env:      module.Env,
>>>>>>> 1e389b80
	}
	if module.OutboundProxy != nil {
		p.OutboundProxy = c.makeModuleSpec(*module.OutboundProxy)
	}
	return p
}

// ProcessID fetches the ID of the process.
func (c *Client) ProcessID(ctx context.Context) (ProcessID, error) {
	req := connect.NewRequest(&v1.ProcessIDRequest{})
	res, err := c.grpcClient.ProcessID(ctx, req)
	if err != nil {
		return "", err
	}
	return ProcessID(res.Msg.ProcessId), nil
}

// Spawn spawns a process.
func (c *Client) Spawn(ctx context.Context, module ModuleSpec) (ProcessID, netip.Addr, error) {
	req := connect.NewRequest(&v1.SpawnRequest{
		Module: c.makeModuleSpec(module),
	})
	res, err := c.grpcClient.Spawn(ctx, req)
	if err != nil {
		return "", netip.Addr{}, err
	}
	addr, _ := netip.ParseAddr(res.Msg.IpAddress)
	return ProcessID(res.Msg.ProcessId), addr, nil
}

// Kill kills a process.
func (c *Client) Kill(ctx context.Context, processID ProcessID) error {
	req := connect.NewRequest(&v1.KillRequest{
		ProcessId: string(processID),
	})
	_, err := c.grpcClient.Kill(ctx, req)
	return err
}

// Version fetches the Timecraft version.
func (c *Client) Version(ctx context.Context) (string, error) {
	req := connect.NewRequest(&v1.VersionRequest{})
	res, err := c.grpcClient.Version(ctx, req)
	if err != nil {
		return "", err
	}
	return res.Msg.Version, nil
}

// Logger returns a logger that includes the process ID in log output.
func (c *Client) Logger() *log.Logger {
	processID, err := c.ProcessID(context.Background())
	if err != nil {
		processID = ProcessID(uuid.UUID{}.String())
	}
	if c.logger == nil {
		c.logger = log.New(os.Stderr, fmt.Sprintf("- %s - ", processID), log.LstdFlags|log.Lmsgprefix)
	}
	return c.logger
}<|MERGE_RESOLUTION|>--- conflicted
+++ resolved
@@ -212,18 +212,11 @@
 }
 
 func (c *Client) makeModuleSpec(module ModuleSpec) *v1.ModuleSpec {
-<<<<<<< HEAD
 	p := &v1.ModuleSpec{
-		Path: module.Path,
-		Args: module.Args,
-		Env:  module.Env,
-=======
-	return &v1.ModuleSpec{
 		Path:     module.Path,
 		Function: module.Function,
 		Args:     module.Args,
 		Env:      module.Env,
->>>>>>> 1e389b80
 	}
 	if module.OutboundProxy != nil {
 		p.OutboundProxy = c.makeModuleSpec(*module.OutboundProxy)
