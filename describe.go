--- conflicted
+++ resolved
@@ -8,11 +8,6 @@
 	"io"
 	"math"
 	"os"
-<<<<<<< HEAD
-	"reflect"
-	"strconv"
-=======
->>>>>>> 8e5e5510
 	"strings"
 	"text/tabwriter"
 	"time"
@@ -53,18 +48,7 @@
    -c, --config path    Path to the timecraft configuration file (overrides TIMECRAFTCONFIG)
    -h, --help           Show this usage information
    -o, --output format  Output format, one of: text, json, yaml
-<<<<<<< HEAD
    -h, --hex            Display full binary values as hexadecimal when applicable
-`
-
-func describe(ctx context.Context, args []string) error {
-	output := outputFormat("text")
-	hex := false
-
-	flagSet := newFlagSet("timecraft describe", describeUsage)
-	customVar(flagSet, &output, "o", "output")
-	boolVar(flagSet, &hex, "h", "hex")
-=======
    -v, --verbose        For text output, display more details about the resource
 `
 
@@ -72,12 +56,13 @@
 	var (
 		output  = outputFormat("text")
 		verbose = false
+		hex     = false
 	)
 
 	flagSet := newFlagSet("timecraft describe", describeUsage)
 	customVar(flagSet, &output, "o", "output")
 	boolVar(flagSet, &verbose, "v", "verbose")
->>>>>>> 8e5e5510
+	boolVar(flagSet, &hex, "h", "hex")
 
 	args, err := parseFlags(flagSet, args)
 	if err != nil {
@@ -105,10 +90,15 @@
 		return err
 	}
 
-	format := "%v"
+	verb := "v"
+	if hex {
+		verb = "x"
+	}
+	mod := ""
 	if verbose {
-		format = "%+v"
-	}
+		mod = "+"
+	}
+	format := "%" + mod + verb
 
 	var lookup func(context.Context, *timemachine.Registry, string, *configuration) (any, error)
 	var writer stream.WriteCloser[any]
@@ -121,15 +111,7 @@
 		writer = yamlprint.NewWriter[any](os.Stdout)
 	default:
 		lookup = resource.describe
-<<<<<<< HEAD
-		format := "%v"
-		if hex {
-			format = "%x"
-		}
-		writer = textprint.NewWriter[any](os.Stdout, format)
-=======
 		writer = textprint.NewWriter[any](os.Stdout, textprint.Format[any](format))
->>>>>>> 8e5e5510
 	}
 	defer writer.Close()
 
@@ -860,17 +842,7 @@
 		return s1.Number < s2.Number
 	})
 
-<<<<<<< HEAD
-	desc := &logDescriptor{
-		ProcessID: processID,
-		StartTime: human.Time(m.StartTime),
-		Segments:  logs,
-	}
-
-	for _, log := range logs {
-		desc.Size += log.Size
-	}
-	return desc, nil
+	return logDescriptor(segs), nil
 }
 
 type recordDescriptor struct {
@@ -981,7 +953,4 @@
 			fmt.Fprintf(w, "binary content, use --hex to display")
 		}
 	}
-=======
-	return logDescriptor(segs), nil
->>>>>>> 8e5e5510
 }